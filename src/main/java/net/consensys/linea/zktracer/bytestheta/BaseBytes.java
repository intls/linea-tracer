--- conflicted
+++ resolved
@@ -91,15 +91,12 @@
     return bytes32;
   }
 
-<<<<<<< HEAD
-=======
   /**
    * This method returns `true` if the `bytes32` instance variable contains all zeros, and `false`
    * otherwise.
    *
    * @return `true` if the `bytes32` instance variable contains all zeros, and `false` otherwise.
    */
->>>>>>> 14d1fabb
   public boolean isZero() {
     return bytes32.isZero();
   }
